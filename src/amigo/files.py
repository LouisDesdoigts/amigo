--- conflicted
+++ resolved
@@ -176,7 +176,6 @@
     return psf * ngroups, bias
 
 
-<<<<<<< HEAD
 def prep_data(file, ms_thresh=None, as_psf=False):
     data = np.asarray(file["SCI"].data, float)
     var = np.asarray(file["SCI_VAR"].data, float)
@@ -196,47 +195,6 @@
         return data, var, support
 
     supp_mask = ~np.isnan(data.sum(0)) & ~dq
-=======
-
-def prep_data(file, read_noise, ms_thresh=0., bs_thresh=250, ngroups=None):
-    ramp = np.asarray(file["SCI"].data, float)    
-    err = np.asarray(file["ERR"].data, float)
-    dq = np.asarray(file["PIXELDQ"].data > 0, bool)
-
-    # only using the first ngroups
-    if ngroups is not None:
-        total_groups = ramp.shape[0]
-        ramp = ramp[:ngroups]
-        err = err[:ngroups]
-
-    # Build the covariance matrix
-    cov = build_covariance_matrix(err, read_noise=read_noise, min_value=True)
-
-    # Check for bad pixels around dq'd pixels
-    dilated_dq = convert_adjacent_to_true(dq)
-    dq_edges = dilated_dq & ~dq
-    dq_edge_inds = np.array(np.where(dq_edges))
-    dq_edge_ramps = ramp[:, *dq_edge_inds].T
-    ms, bs = vmap(fit_slope)(dq_edge_ramps)
-    for i in range(len(dq_edge_ramps)):
-        if ms[i] <= ms_thresh:
-            dq = dq.at[*dq_edge_inds[:, i]].set(True)
-        if bs[i] > bs_thresh:
-            dq = dq.at[*dq_edge_inds[:, i]].set(True)
-
-    # Set bad rows and cols
-    dq = dq.at[:4].set(True)  # Bottom 4 rows are bad
-    dq = dq.at[-1].set(True)  # Top row is bad
-    dq = dq.at[:, -2:].set(True)  # Right 2 columns are bad
-    dq = dq.at[:, 0].set(True)  # Left column is bad
-
-    # Check for symmetry and positive semi-definite
-    ngroups = ramp.shape[0]
-    flat_cov = cov.reshape(ngroups, ngroups, -1)
-    is_sym = vmap(check_symmetric, -1)(flat_cov).reshape(80, 80)
-    is_psd = vmap(check_positive_semi_definite, -1)(flat_cov).reshape(80, 80)
-    supp_mask = is_sym & is_psd & ~np.isnan(ramp.sum(0)) & ~dq
->>>>>>> 3c4e07b3
 
     # Nan the bad pixels
     support = np.where(supp_mask)
@@ -336,8 +294,6 @@
     position = origin * pixel_scale * np.array([1, -1])
     return position
 
-<<<<<<< HEAD
-
 # def get_exposures(files, add_read_noise=False):
 def get_exposures(files, optics, ms_thresh=None, as_psf=False):
     print("Prepping exposures...")
@@ -346,12 +302,6 @@
         amigo.core.ExposureFit(file, optics, opd=opd, ms_thresh=ms_thresh)
         for file, opd in zip(files, opds)
     ]
-
-=======
-def get_exposures(files, ngroups=None):
-    opds = get_wss_ops(files)
-    return [amigo.core.Exposure(file, opd=opd, ngroups=ngroups) for file, opd in zip(files, opds)]
->>>>>>> 3c4e07b3
 
 def initialise_params(exposures):
     positions = {}
