import equinox as eqx
import dLuxWebbpsf as dlw
from jax import Array
import zodiax as zdx
import jax.numpy as np
import jax.tree_util as jtu
from jax import vmap
import dLux.utils as dlu
import dLux as dl
<<<<<<< HEAD
from jax.scipy.stats import multivariate_normal as mvn, norm
from .detector_layers import Rotate, ApplySensitivities, GaussianJitter
=======
from jax.scipy.stats import multivariate_normal as mvn
from .detector_layers import Rotate, ApplySensitivities
>>>>>>> 35b4b10e
from .optical_layers import DynamicAMI
from .files import prep_data, get_wss_ops, find_position
import pkg_resources as pkg
import matplotlib.pyplot as plt
from matplotlib import colormaps, colors
import jax.scipy as jsp
from .stats import get_slope_cov
from .modelling import model_fn


class Exposure(zdx.Base):
    """
    A class to hold all the data relevant to a single exposure, allowing it to be
    modelled.

    """

    data: Array
    variance: Array
    zero_point: Array
    support: Array = eqx.field(static=True)
    opd: Array = eqx.field(static=True)
    nints: int = eqx.field(static=True)
    ngroups: int = eqx.field(static=True)
    nslopes: int = eqx.field(static=True)
    filter: str = eqx.field(static=True)
    star: str = eqx.field(static=True)
    key: str = eqx.field(static=True)

    def __init__(self, file, opd=None, key_fn=None, ms_thresh=-3.0, as_psf=False):

        if key_fn is None:
            key_fn = lambda file: "_".join(file[0].header["FILENAME"].split("_")[:4])

        if opd is None:
            opd = get_wss_ops([file])[0]

        data, variance, support = prep_data(file, ms_thresh=ms_thresh, as_psf=as_psf)

        self.nints = file[0].header["NINTS"]
        self.ngroups = file[0].header["NGROUPS"]
        self.nslopes = len(data)
        self.filter = file[0].header["FILTER"]
        self.star = file[0].header["TARGPROP"]
        self.data = data
        self.variance = variance
        self.support = np.array(support)
        self.key = key_fn(file)
        self.opd = opd
        self.zero_point = np.asarray(file["ZPOINT"].data, float)

    def print_summary(self):
        print(
            f"File {self.key}\n"
            f"Star {self.star}\n"
            f"Filter {self.filter}\n"
            f"nints {self.nints}\n"
            f"ngroups {self.ngroups}\n"
        )

    def to_vec(self, image):
        return image[..., *self.support].T

    def from_vec(self, vec, fill=np.nan):
        return (fill * np.ones((80, 80))).at[*self.support].set(vec)

    def log_likelihood(self, slope, return_im=False, read_noise=0):
        """
        Note we have the infrastructure for dealing with the slope read noise
        covariance, but it seems to give nan likelihoods when read_noise > ~6. As such
        we leave the _capability_ here but set the read_noise to default of zero.
        """

        # Get the model, data, and variances
        slope_vec = self.to_vec(slope)
        data_vec = self.to_vec(self.data)
        var_vec = self.to_vec(self.variance)

        # Get th build we need to deal with the covariance terms
        cov = get_slope_cov(self.nslopes, read_noise) / self.nints
        eye = np.eye(self.nslopes)

        # Bind the likelihood function
        loglike_fn = lambda x, mu, var: mvn.logpdf(x, mu, (eye * var) + cov)

        # Calculate per-pixel likelihood
        likelihood = vmap(loglike_fn, (0, 0, 0))(slope_vec, data_vec, var_vec)

        # Re-format into image if required
        if return_im:
            return self.from_vec(likelihood)
            # nan_arr = (np.nan * np.ones_like(self.data[0]))
            # return nan_arr.at[*self.support].set(likelihood)

        # else, return vector
        return likelihood

    def summarise_fit(
        self,
        model,
        # model_fn,
        residuals=False,
        histograms=False,
        flat_field=False,
        up_the_ramp=False,
        up_the_ramp_norm=False,
        full_bias=False,
        aberrations=False,
        pow=0.5,
    ):

        inferno = colormaps["inferno"]
        seismic = colormaps["seismic"]

        # for exp in exposures:
        # self.print_summary()

        slopes = model_fn(model, self)
        data = self.data

        residual = data - slopes
        # loglike_im = self.loglike_im(slope)
        loglike_im = self.log_likelihood(slopes, return_im=True)

        nan_mask = np.where(np.isnan(loglike_im))
        slopes = slopes.at[:, *nan_mask].set(np.nan)
        data = data.at[:, *nan_mask].set(np.nan)

        final_loss = np.nansum(-loglike_im) / np.prod(np.array(data.shape[-2:]))

        norm_res_slope = residual / (self.variance**0.5)
        norm_res_slope = norm_res_slope.at[:, *nan_mask].set(np.nan)

        norm_res_vec = self.to_vec(norm_res_slope)
        norm_res_vec = norm_res_vec[~np.isnan(norm_res_vec)]
        norm_res_vec = norm_res_vec[~np.isinf(norm_res_vec)]

        x = np.nanmax(np.abs(norm_res_vec))
        xs = np.linspace(-x, x, 200)
        ys = jsp.stats.norm.pdf(xs)

        effective_data = data.sum(0)
        effective_psf = slopes.sum(0)
        vmax = np.maximum(np.nanmax(np.abs(effective_data)), np.nanmax(np.abs(effective_psf)))
        vmin = np.minimum(np.nanmin(np.abs(effective_data)), np.nanmin(np.abs(effective_psf)))

        skip = False
        if np.isnan(vmin) or np.isnan(vmax):
            skip = True

        if not skip:
            if residuals:
                norm = colors.PowerNorm(gamma=0.5, vmin=-vmin, vmax=vmax)
                inferno.set_bad("k", 0.5)
                seismic.set_bad("k", 0.5)

                plt.figure(figsize=(15, 4))
                plt.subplot(1, 3, 1)
                plt.title(f"Data $^{pow}$")
                plt.imshow(effective_data, cmap=inferno, norm=norm)
                plt.colorbar()

                plt.subplot(1, 3, 2)
                plt.title(f"Effective PSF $^{pow}$")
                plt.imshow(effective_psf, cmap=inferno, norm=norm)
                plt.colorbar()

                plt.subplot(1, 3, 3)
                plt.title(f"Pixel neg log likelihood: {final_loss:,.1f}")
                plt.imshow(-loglike_im, cmap=inferno)
                plt.colorbar()

                plt.tight_layout()
                plt.show()

            if histograms:

                plt.figure(figsize=(15, 4))
                ax = plt.subplot(1, 3, 1)
                ax.set_title(f"Noise normalised residual sigma: {norm_res_vec.std():.3}")
                ax.hist(norm_res_vec.flatten(), bins=50, density=True)

                ax2 = ax.twinx()
                ax2.plot(xs, ys, c="k")
                ax2.set_ylim(0)

                ax = plt.subplot(1, 3, 2)
                ax.set_title(f"Noise normalised residual sigma: {norm_res_vec.std():.3}")
                ax.hist(norm_res_vec.flatten(), bins=50)[0]
                ax.semilogy()

                # ax2 = ax.twinx()
                # ax2.plot(xs, bins.max() * ys, c="k")
                # ax2.semilogy()

                v = np.nanmax(np.abs(norm_res_slope.mean(0)))
                plt.subplot(1, 3, 3)
                plt.title("Mean noise normalised slope residual")
                plt.imshow(norm_res_slope.mean(0), vmin=-v, vmax=v, cmap=seismic)
                plt.colorbar()

                plt.tight_layout()
                plt.show()

        if flat_field:
            plt.figure(figsize=(15, 4))

            plt.subplot(1, 3, 1)
            plt.title("Mean Pixel Response Function")
            v = np.max(np.abs(model.detector.sensitivity.SRF - 1))
            plt.imshow(model.detector.sensitivity.SRF, vmin=1 - v, vmax=1 + v, cmap=seismic)
            plt.colorbar()

            FF = dlu.resize(model.detector.sensitivity.FF, 80)
            nan_mask = np.where(np.isnan(data.mean(0)))
            FF = FF.at[nan_mask].set(np.nan)

            plt.subplot(1, 3, 2)
            plt.title("Flat Field")
            plt.imshow(FF, vmin=0, vmax=2, cmap=seismic)
            plt.colorbar()

            plt.subplot(1, 3, 3)
            plt.title("Flat Field Histogram")
            plt.hist(FF.flatten(), bins=100)
            # plt.xlim(0, 2)
            plt.show()

        if up_the_ramp:
            ncols = 4
            nrows = self.nslopes // ncols
            if self.nslopes % ncols > 0:
                nrows += 1

            plt.figure(figsize=(5 * ncols, 4 * nrows))
            plt.suptitle("Up The Ramp Residuals")

            for i in range(self.nslopes):
                # plt.subplot(4, 4, i + 1)
                plt.subplot(nrows, ncols, i + 1)
                v = np.nanmax(np.abs(residual[i]))
                plt.imshow(residual[i], cmap=seismic, vmin=-v, vmax=v)
                plt.colorbar()
            plt.show()

        if up_the_ramp_norm:
            ncols = 4
            nrows = self.nslopes // ncols
            if self.nslopes % ncols > 0:
                nrows += 1

            plt.figure(figsize=(5 * ncols, 4 * nrows))
            plt.suptitle("Normalised Up The Ramp Residuals")

            for i in range(self.nslopes):
                # plt.subplot(4, 4, i + 1)
                plt.subplot(nrows, ncols, i + 1)
                v = np.nanmax(np.abs(norm_res_slope[i]))
                plt.imshow(norm_res_slope[i], cmap=seismic, vmin=-v, vmax=v)
                plt.colorbar()
            plt.show()

        if full_bias:
            coeffs = model.one_on_fs[self.key]
            nan_mask = 1 + (np.nan * np.isnan(data.sum(0)))
            bias = nan_mask * model.biases[self.key]

            plt.figure(figsize=(15, 4))
            plt.subplot(1, 2, 1)
            plt.title("Pixel Bias")
            plt.imshow(bias, cmap=inferno)
            plt.colorbar()

            plt.subplot(2, 4, (3, 4))
            plt.title("1/f Gradient")
            plt.imshow(coeffs[..., 0])
            plt.colorbar()
            plt.xlabel("x-pixel")
            plt.ylabel("Group")

            plt.subplot(2, 4, (7, 8))
            plt.title("1/f Bias")
            plt.imshow(coeffs[..., 1])
            plt.colorbar()
            plt.xlabel("x-pixel")
            plt.ylabel("Group")

            plt.tight_layout()
            plt.show()

        if aberrations:
            # Get the AMI mask and applied mask
            optics = model.optics.set("coefficients", model.aberrations[self.key])
            applied_mask = optics.pupil_mask.gen_AMI(optics.wf_npixels, optics.diameter)

            # Get the applied opds in nm and flip to match the mask
            static_opd = np.flipud(self.opd) * 1e9
            added_opd = np.flipud(optics.basis_opd) * 1e9
            static_opd = static_opd.at[np.where(~(applied_mask > 1e-6))].set(np.nan)
            added_opd = added_opd.at[np.where(~(applied_mask > 1e-6))].set(np.nan)
            mirror_opd = static_opd + added_opd

            plt.figure(figsize=(15, 4))

            v = np.nanmax(np.abs(static_opd))
            plt.subplot(1, 3, 1)
            plt.title("Static OPD")
            plt.imshow(static_opd, cmap=seismic, vmin=-v, vmax=v)
            plt.colorbar()

            v = np.nanmax(np.abs(added_opd))
            plt.subplot(1, 3, 2)
            plt.title("Added OPD")
            plt.imshow(added_opd, cmap=seismic, vmin=-v, vmax=v)
            plt.colorbar()

            v = np.nanmax(np.abs(mirror_opd))
            plt.subplot(1, 3, 3)
            plt.title("Total OPD")
            plt.imshow(mirror_opd, cmap=seismic, vmin=-v, vmax=v)
            plt.colorbar()

            plt.tight_layout()
            plt.show()


class ExposureFit(Exposure):
    position: Array
    aberrations: Array
    flux: Array  # Log now
    one_on_fs: Array
    coherence: Array

    def __init__(self, file, optics, opd=None, key_fn=None, ms_thresh=-3.0, use_pre_calc_fda=True):

        super().__init__(file, opd=opd, key_fn=key_fn, ms_thresh=ms_thresh)

        n_fda = optics.pupil.coefficients.shape[1]
        if use_pre_calc_fda:
            file_path = pkg.resource_filename(__name__, "data/FDA_coeffs.npy")
            FDA = np.load(file_path)[:, :n_fda]
        else:
            FDA = np.zeros_like(optics.pupil.coefficients)

        # TODO: Interpolate?
        psf = self.data[0].at[np.where(np.isnan(self.data[0]))].set(0.0)
        raw_flux = (80**2) * np.nanmean(self.data[-1]) * (self.ngroups)
        self.position = find_position(psf, optics.psf_pixel_scale)
        self.aberrations = FDA
        self.flux = np.log10(raw_flux)
        self.one_on_fs = np.zeros((self.ngroups, 80, 2))
        self.coherence = np.zeros(7)

    def update_params(self, model):
        return self.set(
            ["position", "aberrations", "flux", "one_on_fs"],
            [
                model.positions[self.key],
                model.aberrations[self.key],
                model.fluxes[self.key],
                model.one_on_fs[self.key],
            ],
        )


class PupilAmplitudes(dl.layers.optics.OpticalLayer):
    basis: Array
    reflectivity: Array

    def __init__(self, basis, reflectivity=None):
        self.basis = np.asarray(basis, float)

        if reflectivity is None:
            self.reflectivity = np.zeros(basis.shape[:-2])
        else:
            self.reflectivity = np.asarray(reflectivity, float)

    def normalise(self):
        # Normalise to mean of 1
        return self.add("reflectivity", self.reflectivity.mean())

    def apply(self, wavefront):
        # self = self.normalise()
        reflectivity = 1 + dlu.eval_basis(self.basis, self.reflectivity)
        return wavefront.multiply("amplitude", reflectivity)


### Sub-propagations ###
def transfer(coords, npixels, wavelength, pscale, distance):
    """
    The optical transfer function (OTF) for the gaussian beam.
    Assumes propagation is along the axis.
    """
    scaling = npixels * pscale**2
    rho_sq = ((coords / scaling) ** 2).sum(0)
    return np.exp(-1.0j * np.pi * wavelength * distance * rho_sq)


def _fft(phasor):
    return 1 / phasor.shape[0] * np.fft.fft2(phasor)


def _ifft(phasor):
    return phasor.shape[0] * np.fft.ifft2(phasor)


def plane_to_plane(wf, distance):
    tf = transfer(wf.coordinates, wf.npixels, wf.wavelength, wf.pixel_scale, distance)
    phasor = _fft(wf.phasor)
    phasor *= np.fft.fftshift(tf)
    phasor = _ifft(phasor)
    return phasor


class FreeSpace(dl.layers.optics.OpticalLayer):
    distance: Array

    def __init__(self, dist):
        self.distance = np.asarray(dist, float)

    def apply(self, wf):
        phasor_out = plane_to_plane(wf, self.distance)
        return wf.set(["amplitude", "phase"], [np.abs(phasor_out), np.angle(phasor_out)])


class AMIOptics(dl.optical_systems.AngularOpticalSystem):
    def __init__(
        self,
        radial_orders=4,
        pupil_mask=None,
        opd=None,
        normalise=True,
        free_amplitudes=False,
        free_space_locations=[],
        psf_npixels=80,
        oversample=4,
        pixel_scale=0.065524085,
        diameter=6.603464,
        wf_npixels=1024,
    ):
        """Free space locations can be 'before', 'after'"""
        self.wf_npixels = wf_npixels
        self.diameter = diameter
        self.psf_npixels = psf_npixels
        self.oversample = oversample
        self.psf_pixel_scale = pixel_scale

        # Get the primary mirror transmission
        file_path = pkg.resource_filename(__name__, "data/primary.npy")
        transmission = np.load(file_path)
        # Create the primary
        primary = dlw.JWSTAberratedPrimary(
            transmission,
            opd=np.zeros_like(transmission),
            radial_orders=np.arange(radial_orders),
            AMI=True,
        )

        layers = []

        # Load the values into the primary
        n_fda = primary.basis.shape[1]
        file_path = pkg.resource_filename(__name__, "data/FDA_coeffs.npy")
        primary = primary.set("coefficients", np.load(file_path)[:, :n_fda])

        if opd is None:
            opd = np.zeros_like(transmission)
        primary = primary.set("opd", opd)
        primary = primary.multiply("basis", 1e-9)  # Normalise to nm

        layers += [("pupil", primary), ("InvertY", dl.Flip(0))]

        if free_amplitudes:
            pupil_basis = dlw.JWSTAberratedPrimary(
                np.ones((1024, 1024)),
                np.zeros((1024, 1024)),
                radial_orders=[0],
                AMI=True,
            ).basis[:, 0]
            layers += [("holes", PupilAmplitudes(np.flip(pupil_basis, axis=1)))]

        if "before" in free_space_locations:
            layers += [("free_space_before", FreeSpace(0.0))]

        if pupil_mask is None:
            pupil_mask = DynamicAMI(f2f=0.80, normalise=normalise)
        layers += [("pupil_mask", pupil_mask)]

        if "after" in free_space_locations:
            layers += [("free_space_after", FreeSpace(0.0))]

        # Set the layers
        self.layers = dlu.list2dictionary(layers, ordered=True)


import dLux as dl
from dLuxWebbpsf.utils.interpolation import _map_coordinates


def arr2pix(coords, pscale=1):
    n = coords.shape[-1]
    shift = (n - 1) / 2
    return pscale * (coords - shift)


def pix2arr(coords, pscale=1):
    n = coords.shape[-1]
    shift = (n - 1) / 2
    return (coords / pscale) + shift


class PixelAnisotropy(dl.layers.detector_layers.DetectorLayer):
    transform: dl.CoordTransform
    order: int

    def __init__(self, order=3):
        self.transform = dl.CoordTransform(compression=np.ones(2))
        self.order = int(order)

    def __getattr__(self, key):
        if hasattr(self.transform, key):
            return getattr(self.transform, key)
        raise AttributeError(f"PixelAnisotropy has no attribute {key}")

    def apply(self, PSF):
        npix = PSF.data.shape[0]
        transformed = self.transform.apply(dlu.pixel_coords(npix, npix * PSF.pixel_scale))
        coords = np.roll(pix2arr(transformed, PSF.pixel_scale), 1, axis=0)
        interp_fn = lambda x: _map_coordinates(x, coords, order=3, mode="constant", cval=0.0)
        return PSF.set("data", interp_fn(PSF.data))


class SUB80Ramp(dl.detectors.LayeredDetector):
    dark_current: Array
<<<<<<< HEAD
    ipc: Array
=======
>>>>>>> 35b4b10e

    def __init__(
        self,
        angle=-0.56126717,
        oversample=4,
        SRF=None,
        FF=None,
        downsample=False,
        npixels_in=80,
        anisotropy=True,
        jitter=True,
        dark_current=0.0,
<<<<<<< HEAD
        ipc=True,
=======
>>>>>>> 35b4b10e
    ):
        # Load the FF
        if FF is None:
            file_path = pkg.resource_filename(__name__, "data/SUB80_flatfield.npy")
            FF = np.load(file_path)
            if npixels_in != 80:
                pad = (npixels_in - 80) // 2
                FF = np.pad(FF, pad, constant_values=1)

        if SRF is None:
            SRF = np.ones((oversample, oversample))

        layers = [("rotate", Rotate(angle))]

        if anisotropy:
            compression = np.array([0.99580676, 1.00343162])
            anisotropy = PixelAnisotropy(order=3).set('compression', compression)
            layers.append(("anisotropy", anisotropy))

        if jitter:
            layers.append(("jitter", GaussianJitter(
                1e-6, kernel_size=19, kernel_oversample=3
            )))

        layers.append(("sensitivity", ApplySensitivities(FF, SRF)))

        if downsample:
            layers.append(("downsample", dl.Downsample(oversample)))

        self.layers = dlu.list2dictionary(layers, ordered=True)

        self.dark_current = np.array(dark_current, float)

        if ipc:
            file_path = "/Users/louis/PhD/Software/sandbox/amigo/src/amigo/data/SUB80_ipc.npy"
            # file_path = pkg.resource_filename(__name__, "data/SUB80_ipc.npy")
            self.ipc = np.load(file_path)
        else:
            self.ipc = np.array([[1.]])
            # self.ipc = np.array(ipc, float)

class BaseModeller(zdx.Base):
    params: dict

    def __init__(self, params):
        self.params = params

    def __getattr__(self, key):
        if key in self.params:
            return self.params[key]
        for k, val in self.params.items():
            if hasattr(val, key):
                return getattr(val, key)
        raise AttributeError(
            f"Attribute {key} not found in params of {self.__class__.__name__} object"
        )

    def __getitem__(self, key):

        values = {}
        for param, item in self.params.items():
            if isinstance(item, dict) and key in item.keys():
                values[param] = item[key]

        return values


def _is_tree(x):
    """
    Here we check if the leaf is a leaf, or a tree. If it is a tree, we tree_map the
    operation around the leaves of that tree. We use the eqx.is_array_like to check if
    the leaf is a tree, but this could also be done with
    `isinstance(leaf, (list, dict, tuple, eqx.Module))`. The differences between these
    two methods needs to be investigated.
    """
    # return isinstance(x, (list, dict, tuple, eqx.Module))
    return not eqx.is_array_like(x)


class ModelHistory(BaseModeller):
    """
    Tracks the history of a set of parameters in a model via tuples.

    Adds a series of convenience functions to interface with it.

    This could have issues with leaves not being Arrays, so at some point it should be
    explicitly enforced that only array_likes are tracked.
    """

    def __init__(self, model, tracked):

        history = {}
        for param in tracked:
            leaf = model.get(param)
            if _is_tree(leaf):
                history[param] = jtu.tree_map(lambda sub_leaf: [sub_leaf], leaf)
            else:
                history[param] = [leaf]

        self.params = history

    def append(self, model):

        history = self.params
        for param, leaf_history in history.items():
            new_leaf = model.get(param)

            # Tree-like case
            if _is_tree(new_leaf):
                append_fn = lambda history, value: history + [value]
                leaf_fn = lambda leaf: isinstance(leaf, list)
                new_leaf_history = jtu.tree_map(append_fn, leaf_history, new_leaf, is_leaf=leaf_fn)
                history[param] = new_leaf_history

            # Non-tree case
            else:
                history[param] = leaf_history + [new_leaf]
        return self.set("params", history)


class AmigoHistory(ModelHistory):
    """
    Adds plotting and convenience functions

    TODO: Get ith
    TODO: Get exposure vals
    TODO: Get exposure fit?
    """

    def plot(self, exposures=None, key_fn=None, ignore=[], start=0, end=-1):

        params = list(self.params.keys())
        params_in = [param for param in params if param not in ignore]

        # Plot in groups of two
        for i in np.arange(0, len(params_in), 2):
            plt.figure(figsize=(16, 5))
            ax = plt.subplot(1, 2, 1)

            param = params_in[i]
            leaf = self.params[param]
            self._plot_ax(leaf, ax, param, exposures, key_fn, start=start, end=end)

            ax = plt.subplot(1, 2, 2)
            if i + 1 == len(params_in):
                plt.tight_layout()
                plt.show()
                break

            param = params_in[i + 1]
            leaf = self.params[param]
            self._plot_ax(leaf, ax, param, exposures, key_fn, start=start, end=end)

            plt.tight_layout()
            plt.show()

    def _format_leaf(self, leaf, per_exp=False, keys=None):
        """
        Takes in a tuple, or a dictionary of a tuples of parameters and returns a 2D
        array of values for plotting.
        """

        if isinstance(leaf, list):
            # I think we can return an array here, first axis in then always the
            # history. We also need to deal with potential dimensionality (such as
            # mirror aberrations) so we reshape the remaining axes into a single axis
            return np.array(leaf).reshape(len(leaf), -1)

        # leaf should always be a dictionary now, but that is presently not enforced
        if keys is None:
            keys = list(leaf.keys())
        values = [self._format_leaf(leaf[key]) for key in keys]

        if per_exp:
            return values
        return np.concatenate(values, axis=-1)

    def _plot_ax(self, leaf, ax, param, exposures=None, key_fn=lambda x: x.key, start=0, end=-1):

        if exposures is not None:
            keys = [exp.key for exp in exposures]
            labels = [key_fn(exp) for exp in exposures]
        else:
            keys = None

        if isinstance(leaf, dict):
            values = self._format_leaf(leaf, per_exp=True, keys=keys)

            if keys is None:
                keys = list(leaf.keys())
                labels = keys

            colors, linestyles = self._get_styles(len(keys))

            for val, c, ls, label in zip(values, colors, linestyles, labels):
                kwargs = {"c": c, "ls": ls}
                self._plot_param(ax, val, param, start=start, end=end, **kwargs)
                ax.plot([], label=label, **kwargs)

            plt.legend()

        else:
            arr = self._format_leaf(leaf)
            self._plot_param(ax, arr, param, start=start, end=end)

    def _get_styles(self, n):
        colors = plt.rcParams["axes.prop_cycle"].by_key()["color"]
        linestyles = ["-", "--", "-.", ":"]

        color_list = [colors[i % len(colors)] for i in range(n)]
        linestyle_list = [linestyles[i // len(colors)] for i in range(n)]

        return color_list, linestyle_list

    def _plot_param(self, ax, arr, param, start=0, end=-1, **kwargs):
        """This is the ugly gross function that is necessary"""
        # print(start, end)
        arr = arr[start:end]
        epochs = np.arange(len(arr))
        ax.set(xlabel="Epochs", title=param)  # , xlim=(start, epochs[end]))

        match param:
            case "positions":
                norm_pos = arr - arr[0]
                # rs = np.hypot(norm_pos[:, 0], norm_pos[:, 1])
                # ax.plot(epochs, rs, **kwargs)
                ax.plot(epochs, norm_pos, **kwargs)
                ax.set(ylabel="$\Delta$ Position (arcsec)")

            case "fluxes":
                norm_flux = arr - arr[0]
                # norm_flux = 100 * (1 - arr / arr[0])
                ax.plot(epochs, norm_flux, **kwargs)
                ax.set(ylabel="$\Delta$ Flux (log)")

            case "aberrations":
                norm_ab = arr - arr[0]
                ax.plot(epochs, norm_ab, alpha=0.4, **kwargs)
                ax.set(ylabel="$\Delta$ Aberrations (nm)")

            case "one_on_fs":
                norm_oneonf = arr - arr[0]
                ax.plot(epochs, norm_oneonf, alpha=0.25, **kwargs)
                ax.set(ylabel="$\Delta$ one_on_fs")

            case "BFE":
                pass
                # norm_bfe_lin = arr - arr[0]
                # ax.plot(epochs, norm_bfe_lin, alpha=0.2, **kwargs)
                # ax.set(ylabel="$\Delta$ Linear Coefficients")

            case "BFE.linear":
                norm_bfe_lin = arr - arr[0]
                ax.plot(epochs, norm_bfe_lin, alpha=0.2, **kwargs)
                ax.set(ylabel="$\Delta$ Linear Coefficients")

            case "BFE.quadratic":
                norm_bfe_quad = arr - arr[0]
                ax.plot(epochs, norm_bfe_quad, alpha=0.1, **kwargs)
                ax.set(ylabel="$\Delta$ BFE Quadratic Coefficients")

            case "BFE.coeffs":
                norm_bfe = arr - arr[0]
                ax.plot(epochs, norm_bfe, alpha=0.5, **kwargs)
                ax.set(ylabel="$\Delta$ Linear Coefficients")

            case "SRF":
                srf = arr - arr[0]
                ax.plot(epochs, srf, **kwargs)
                ax.set(ylabel="SRF")

            case "pupil_mask.holes":
                arr *= 1e3
                norm_holes = arr - arr[0]
                ax.plot(epochs, norm_holes, **kwargs)
                ax.set(ylabel="$\Delta$ Pupil Mask Holes (mm)")

            case "pupil_mask.f2f":
                arr *= 1e2
                ax.plot(epochs, arr, **kwargs)
                ax.set(ylabel="Pupil Mask f2f (cm)")

            case "biases":
                norm_bias = arr - arr[0]
                ax.plot(epochs, norm_bias, alpha=0.25, **kwargs)
                ax.set(ylabel="$\Delta$ Bias")

            case "rotation":
                arr = dlu.rad2deg(arr)
                norm_rot = arr
                ax.plot(epochs, norm_rot, **kwargs)
                ax.set(ylabel="Rotation (deg)")

            case "amplitudes":
                norm_amplitudes = arr
                ax.plot(epochs, norm_amplitudes, **kwargs)
                ax.set(ylabel="Visibility Amplitude")

            case "phases":
                arr = dlu.rad2deg(arr)
                norm_phases = arr
                ax.plot(epochs, norm_phases, **kwargs)
                ax.set(ylabel="Visibility Phase (deg)")

            case _:
                print(f"No formatting function for {param}")
                ax.plot(epochs, arr, **kwargs)


#<|MERGE_RESOLUTION|>--- conflicted
+++ resolved
@@ -7,13 +7,8 @@
 from jax import vmap
 import dLux.utils as dlu
 import dLux as dl
-<<<<<<< HEAD
 from jax.scipy.stats import multivariate_normal as mvn, norm
 from .detector_layers import Rotate, ApplySensitivities, GaussianJitter
-=======
-from jax.scipy.stats import multivariate_normal as mvn
-from .detector_layers import Rotate, ApplySensitivities
->>>>>>> 35b4b10e
 from .optical_layers import DynamicAMI
 from .files import prep_data, get_wss_ops, find_position
 import pkg_resources as pkg
@@ -548,10 +543,7 @@
 
 class SUB80Ramp(dl.detectors.LayeredDetector):
     dark_current: Array
-<<<<<<< HEAD
     ipc: Array
-=======
->>>>>>> 35b4b10e
 
     def __init__(
         self,
@@ -564,10 +556,7 @@
         anisotropy=True,
         jitter=True,
         dark_current=0.0,
-<<<<<<< HEAD
         ipc=True,
-=======
->>>>>>> 35b4b10e
     ):
         # Load the FF
         if FF is None:
