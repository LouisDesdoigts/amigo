# AMIGO

Aperture Masking Interferometry Generative Observations for JWST

An end-to-end differentiable modelling pipeline for JWST AMI go brrrrrrrr

<<<<<<< HEAD
Example usage notebooks can be found in the [Amigo Notebooks](https://github.com/LouisDesdoigts/amigo_notebooks) repository.

=======
>>>>>>> a348ca69
![AMIGO](media/max.jpg)<|MERGE_RESOLUTION|>--- conflicted
+++ resolved
@@ -4,9 +4,6 @@
 
 An end-to-end differentiable modelling pipeline for JWST AMI go brrrrrrrr
 
-<<<<<<< HEAD
 Example usage notebooks can be found in the [Amigo Notebooks](https://github.com/LouisDesdoigts/amigo_notebooks) repository.
 
-=======
->>>>>>> a348ca69
 ![AMIGO](media/max.jpg)